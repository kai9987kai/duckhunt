--- conflicted
+++ resolved
@@ -38,16 +38,10 @@
 - [PyHook](https://sourceforge.net/projects/pyhook/)
 - [Py2Exe](http://py2exe.org/)
 
-<<<<<<< HEAD
+
 <h3>Advanced Setup</h3>
 - Step 1. Customize duckhunt.conf variables to your desire
  - You can customize the password, speed threshold, privacy, etc.
-=======
-
-<h3>Setup</h3>
-- Step 1. Customize duckhunt.conf variables to your desire
- - You can customize the password, speed threshold, enable/disable password protection, etc.
->>>>>>> 6b752444
 
 - Step 2. Turn the duckhunt**.py** to a duckhunt**.pyw** so that the console doesn't show up when you run the program
 
@@ -59,11 +53,7 @@
 - More monitoring features: 
  - Add OSX & Linux support!
  - Look for certain patterns (eg. "GUI D, GUI R, cmd, ENTER")
-<<<<<<< HEAD
-=======
- - specific commands (eg. powershell)
-- Discrete Protection: When attacked, ignore/inject 1 letter (for every n letters) to throw off any pre-programed attack.
->>>>>>> 6b752444
+
  
  <h1>Happy Hunting!</h1>
 ![Duck Hunt](http://konukoii.com/blog/wp-content/uploads/2016/10/duck-hunt.jpg)